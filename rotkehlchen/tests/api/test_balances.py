--- conflicted
+++ resolved
@@ -596,11 +596,7 @@
         result_eth = wait_for_async_task_with_result(
             server=rotkehlchen_api_server,
             task_id=task_id_eth,
-<<<<<<< HEAD
-            timeout=ASYNC_TASK_WAIT_TIMEOUT,
-=======
             timeout=ASYNC_TASK_WAIT_TIMEOUT * 2,
->>>>>>> fd7f9813
         )
         assert result_eth['per_account']['ETH'][ethereum_accounts[0]]['assets']['ETH']['amount'] == '1'  # noqa: E501
         assert result_eth['per_account']['ETH'][ethereum_accounts[0]]['assets']['RDN']['amount'] == '2'  # noqa: E501
