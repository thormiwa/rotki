--- conflicted
+++ resolved
@@ -224,15 +224,9 @@
                     assert rpc_node.node_info.owned == node['owned']
                     assert rpc_node.weight == FVal(node['weight'])
                     continue
-<<<<<<< HEAD
         assert len(rpc_nodes) >= 5
-        assert rpc_nodes[5].node_info.owned is True
-        assert rpc_nodes[5].node_info.endpoint == 'https://localhost:5222'
-=======
-        assert len(web3_nodes) >= 5
-        assert web3_nodes[4].node_info.owned is True
-        assert web3_nodes[4].node_info.endpoint == 'https://localhost:5222'
->>>>>>> 62540a0e
+        assert rpc_nodes[4].node_info.owned is True
+        assert rpc_nodes[4].node_info.endpoint == 'https://localhost:5222'
 
 
 @pytest.mark.parametrize('data_migration_version', [None])
@@ -301,13 +295,13 @@
 def _get_nodes():
     """Reads old (as of 1.26.1) and new nodes from json files and returns them"""
     dir_path = Path(__file__).resolve().parent.parent.parent
-    with open(dir_path / 'data' / 'nodes_as_of_1-26-1.json', 'r') as f:
+    with open(dir_path / 'data' / 'nodes_as_of_1-26-1.json') as f:
         old_nodes_info = json.loads(f.read())
     old_nodes = [
         [node['name'], node['endpoint'], node['owned'], node['weight'], node['active'], node['blockchain']]  # noqa: E501
         for node in old_nodes_info
     ]
-    with open(dir_path / 'data' / 'nodes.json', 'r') as f:
+    with open(dir_path / 'data' / 'nodes.json') as f:
         new_nodes_info = json.loads(f.read())
     new_nodes = {
         (node['name'], node['endpoint'], node['owned'], node['weight'], node['blockchain'])  # noqa: E501
